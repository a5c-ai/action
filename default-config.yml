# Built-in default configuration for a5c Runner
# This configuration is embedded in the action and provides sensible defaults
# Users can override any of these settings in their .a5c/config.yml file

# Default settings applied to all agents
defaults:
  # Default model and execution settings
  max_turns: 10
  timeout: 30
  verbose: true
  
<<<<<<< HEAD
  # Default user whitelist (if not specified at agent level)
  # If not set, falls back to team members of the org/project
  user_whitelist: []
=======
  # Default CLI agent template to use (optional - will auto-detect if not specified)
  # Available options: claude, codex, azure_codex, gemini # falls back to envs.A5C_CLI_TOOL
  # cli_agent: "claude"

# Predefined CLI command templates for different AI providers
cli_agents:
  claude:
    cli_command: "cat {{prompt_path}} | claude --mcp-config {{mcp_config}} -p 'fulfill the request' --output-format stream-json --allowedTools Bash,Read,Glob,Grep,Write,MultiEdit,Edit,NotebookRead,NotebookEdit,WebFetch,TodoRead,TodoWrite,WebSearch,Task,Agent,mcp__github,mcp__agent_reporter --dangerously-skip-permissions --verbose --model {{model}}"
    description: "Claude AI via claude-code CLI"
  
  codex:
    cli_command: "codex exec --dangerously-bypass-approvals-and-sandbox -c model={{model}} --output-last-message /tmp/agent-output.md"
    model: "o1-mini"
    inject_prompt_to_stdin: true
    inject_envs_to_prompt: false
    description: "OpenAI models via codex CLI"
    
  azure_codex:
    # translates into cli_command: "printenv | cat - {{prompt_path}} | COLORBT_SHOW_HIDDEN=1 RUST_BACKTRACE=full CODEX_QUIET_MODE=1 codex exec --dangerously-bypass-approvals-and-sandbox -c model=codex-mini -c model_provider=azure -c model_providers.azure.name=azure -c model_providers.azure.wire_api=responses -c model_providers.azure.base_url=https://{{envs.AZURE_OPENAI_PROJECT_NAME}}.openai.azure.com/openai -c model_providers.azure.env_key=AZURE_OPENAI_API_KEY -c model_providers.azure.query_params.api-version=2025-04-01-preview --output-last-message /tmp/agent-output.md"
    cli_command: "codex exec --dangerously-bypass-approvals-and-sandbox -c model={{model}} -c model_provider=azure -c model_providers.azure.name=azure -c model_providers.azure.wire_api=responses -c model_providers.azure.base_url=https://{{envs.AZURE_OPENAI_PROJECT_NAME}}.openai.azure.com/openai -c model_providers.azure.env_key=AZURE_OPENAI_API_KEY -c model_providers.azure.query_params.api-version=2025-04-01-preview --output-last-message /tmp/agent-output.md"
    envs: # prepends X=y to the cli command
      COLORBT_SHOW_HIDDEN: 1
      RUST_BACKTRACE: full
      CODEX_QUIET_MODE: 1
    model: "codex-mini" # default model to use if not specified in the agent or in the defaults.
    inject_prompt_to_stdin: true # inject prompt to stdin (prepends cat {{prompt_path}} | ) to the cli command
    inject_envs_to_prompt: true # inject envs to prompt (prepends printenv | ) to the cli command
    description: "Azure OpenAI via codex CLI"
    
  gemini:
    cli_command: "gemini"
    envs:
      GEMINI_API_KEY: "{{envs.GEMINI_API_KEY}}"
    model: "gemini-2.5-pro"
    inject_prompt_to_stdin: true
    inject_envs_to_prompt: false
    description: "Google Gemini via official Gemini CLI"
>>>>>>> c1ded741

# MCP Server Configuration
# Path to user-defined MCP servers (optional - built-in servers are always available)
mcp_config_path: ".a5c/mcps.json"

# Remote Agents Configuration
remote_agents:
  enabled: true
  cache_timeout: 120  # 2 hours
  retry_attempts: 5
  retry_delay: 2000   # 2 seconds
  sources:
    individual:
      # development agents
      # - uri: "https://raw.githubusercontent.com/a5c-ai/registry/main/agents/development/developer-agent.agent.md"
      #   alias: "developer-agent"
      # - uri: "https://raw.githubusercontent.com/a5c-ai/registry/main/agents/development/validator-agent.agent.md"
      #   alias: "validator-agent"
      # - uri: "https://raw.githubusercontent.com/a5c-ai/registry/main/agents/development/project-seeder-agent.agent.md"
      #   alias: "project-seeder-agent"
      # - uri: "https://raw.githubusercontent.com/a5c-ai/registry/main/agents/development/build-fixer-agent.agent.md"
      #   alias: "build-fixer-agent"
      # researcher agents
      # - uri: "https://raw.githubusercontent.com/a5c-ai/registry/main/agents/research/researcher-base-agent.agent.md"
      #   alias: "researcher-base-agent"

      # communication agents
      # - uri: "https://raw.githubusercontent.com/a5c-ai/registry/main/agents/communication/discord-manager-agent.agent.md"
      #   alias: "discord-manager-agent"
      # - uri: "https://raw.githubusercontent.com/a5c-ai/registry/main/agents/communication/slack-manager-agent.agent.md"
      #   alias: "slack-manager-agent"
      # - uri: "https://raw.githubusercontent.com/a5c-ai/registry/main/agents/communication/content-writer-agent.agent.md"
      #   alias: "content-writer-agent"

      # news agents
      # - uri: "https://raw.githubusercontent.com/a5c-ai/registry/main/agents/news/news-aggregator-agent.agent.md"
      #   alias: "news-aggregator-agent"
      # - uri: "https://raw.githubusercontent.com/a5c-ai/registry/main/agents/news/project-news-analyzer-agent.agent.md"
      #   alias: "project-news-analyzer-agent"
      # media agents
      # - uri: "https://raw.githubusercontent.com/a5c-ai/registry/main/agents/media/video-generation-agent.agent.md"
      #   alias: "video-generation-agent"
      # - uri: "https://raw.githubusercontent.com/a5c-ai/registry/main/agents/media/video-editing-agent.agent.md"
      #   alias: "video-editing-agent"
      # - uri: "https://raw.githubusercontent.com/a5c-ai/registry/main/agents/media/image-generation-agent.agent.md"
      #   alias: "image-generation-agent"
      # - uri: "https://raw.githubusercontent.com/a5c-ai/registry/main/agents/media/image-editing-agent.agent.md"
      #   alias: "image-editing-agent"
      # - uri: "https://raw.githubusercontent.com/a5c-ai/registry/main/agents/media/music-generation-agent.agent.md"
      #   alias: "music-generation-agent"
      # - uri: "https://raw.githubusercontent.com/a5c-ai/registry/main/agents/media/speech-generation-agent.agent.md"
      #   alias: "speech-generation-agent"
    repositories: []       # List of repository configurations



# File processing configuration
file_processing:
  max_file_size: 1048576  # 1MB
  include_patterns:
    - "**/*.js"
    - "**/*.ts"
    - "**/*.jsx"
    - "**/*.tsx"
    - "**/*.py"
    - "**/*.java"
    - "**/*.go"
    - "**/*.rs"
    - "**/*.cpp"
    - "**/*.c"
    - "**/*.cs"
    - "**/*.php"
    - "**/*.rb"
    - "**/*.swift"
    - "**/*.kt"
    - "**/*.scala"
    - "**/*.md"
    - "**/*.yml"
    - "**/*.yaml"
    - "**/*.json"
    - "**/*.xml"
    - "**/*.html"
    - "**/*.css"
    - "**/*.scss"
    - "**/*.sql"
  exclude_patterns:
    - "node_modules/**"
    - "dist/**"
    - "build/**"
    - "target/**"
    - "vendor/**"
    - ".git/**"
    - "*.log"
    - "*.tmp"
    - "**/*.png"
    - "**/*.jpg"
    - "**/*.jpeg"
    - "**/*.gif"
    - "**/*.bmp"
    - "**/*.ico"
    - "**/*.pdf"
    - "**/*.zip"
    - "**/*.tar.gz"
    - "**/*.rar"
    - "**/*.7z"

# Agent Discovery Configuration
agent_discovery:
  enabled: true
  max_agents_in_context: 10
  include_same_directory: true

# Remote prompt configuration
prompt_uri:
  cache_timeout: 60      # Cache timeout in minutes
  retry_attempts: 3      # Number of retry attempts
  retry_delay: 1000      # Delay between retries in ms

<|MERGE_RESOLUTION|>--- conflicted
+++ resolved
@@ -9,11 +9,9 @@
   timeout: 30
   verbose: true
   
-<<<<<<< HEAD
   # Default user whitelist (if not specified at agent level)
   # If not set, falls back to team members of the org/project
   user_whitelist: []
-=======
   # Default CLI agent template to use (optional - will auto-detect if not specified)
   # Available options: claude, codex, azure_codex, gemini # falls back to envs.A5C_CLI_TOOL
   # cli_agent: "claude"
@@ -51,7 +49,6 @@
     inject_prompt_to_stdin: true
     inject_envs_to_prompt: false
     description: "Google Gemini via official Gemini CLI"
->>>>>>> c1ded741
 
 # MCP Server Configuration
 # Path to user-defined MCP servers (optional - built-in servers are always available)
